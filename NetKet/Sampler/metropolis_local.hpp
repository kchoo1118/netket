// Copyright 2018 The Simons Foundation, Inc. - All Rights Reserved.
//
// Licensed under the Apache License, Version 2.0 (the "License");
// you may not use this file except in compliance with the License.
// You may obtain a copy of the License at
//
//    http://www.apache.org/licenses/LICENSE-2.0
//
// Unless required by applicable law or agreed to in writing, software
// distributed under the License is distributed on an "AS IS" BASIS,
// WITHOUT WARRANTIES OR CONDITIONS OF ANY KIND, either express or implied.
// See the License for the specific language governing permissions and
// limitations under the License.

#ifndef NETKET_METROPOLISLOCAL_HPP
#define NETKET_METROPOLISLOCAL_HPP

#include <mpi.h>
#include <Eigen/Dense>
#include <iostream>
#include <limits>
#include "Utils/parallel_utils.hpp"
#include "Utils/random_utils.hpp"
#include "abstract_sampler.hpp"

namespace netket {

// Metropolis sampling generating local moves in hilbert space
<<<<<<< HEAD
template <class WfType>
class MetropolisLocal : public AbstractSampler<WfType> {
  WfType& psi_;
=======
class MetropolisLocal : public AbstractSampler {
  AbstractMachine& psi_;
>>>>>>> d1901ebb

  const AbstractHilbert& hilbert_;

  // number of visible units
  const int nv_;

  // states of visible units
  Eigen::VectorXd v_;

  Eigen::VectorXd accept_;
  Eigen::VectorXd moves_;

  int mynode_;
  int totalnodes_;

  // Look-up tables
  typename AbstractMachine::LookupType lt_;

  int nstates_;
  std::vector<double> localstates_;

 public:
  explicit MetropolisLocal(AbstractMachine& psi)
      : psi_(psi), hilbert_(psi.GetHilbert()), nv_(hilbert_.Size()) {
    Init();
  }

  void Init() {
    v_.resize(nv_);

    MPI_Comm_size(MPI_COMM_WORLD, &totalnodes_);
    MPI_Comm_rank(MPI_COMM_WORLD, &mynode_);

    if (!hilbert_.IsDiscrete()) {
      throw InvalidInputError(
          "Local Metropolis sampler works only for discrete "
          "Hilbert spaces");
    }

    accept_.resize(1);
    moves_.resize(1);

    nstates_ = hilbert_.LocalSize();
    localstates_ = hilbert_.LocalStates();

    Reset(true);

    InfoMessage() << "Local Metropolis sampler is ready " << std::endl;
  }

  void Reset(bool initrandom) override {
    if (initrandom) {
      hilbert_.RandomVals(v_, this->GetRandomEngine());
    }

    psi_.InitLookup(v_, lt_);

    accept_ = Eigen::VectorXd::Zero(1);
    moves_ = Eigen::VectorXd::Zero(1);
  }

  void Sweep() override {
    std::vector<int> tochange(1);
    std::vector<double> newconf(1);

    std::uniform_real_distribution<double> distu;
    std::uniform_int_distribution<int> distrs(0, nv_ - 1);
    std::uniform_int_distribution<int> diststate(0, nstates_ - 1);

    for (int i = 0; i < nv_; i++) {
      // picking a random site to be changed
      int si = distrs(this->GetRandomEngine());
      assert(si < nv_);
      tochange[0] = si;

      // picking a random state
      int newstate = diststate(this->GetRandomEngine());
      newconf[0] = localstates_[newstate];

      // make sure that the new state is not equal to the current one
      while (std::abs(newconf[0] - v_(si)) <
             std::numeric_limits<double>::epsilon()) {
        newstate = diststate(this->GetRandomEngine());
        newconf[0] = localstates_[newstate];
      }

      const auto lvd = psi_.LogValDiff(v_, tochange, newconf, lt_);
      double ratio = std::norm(std::exp(lvd));

#ifndef NDEBUG
      const auto psival1 = psi_.LogVal(v_);
      if (std::abs(std::exp(psi_.LogVal(v_) - psi_.LogVal(v_, lt_)) - 1.) >
          1.0e-8) {
        std::cerr << psi_.LogVal(v_) << "  and LogVal with Lt is "
                  << psi_.LogVal(v_, lt_) << std::endl;
        std::abort();
      }
#endif

      // Metropolis acceptance test
      if (ratio > distu(this->GetRandomEngine())) {
        accept_[0] += 1;
        psi_.UpdateLookup(v_, tochange, newconf, lt_);
        hilbert_.UpdateConf(v_, tochange, newconf);

#ifndef NDEBUG
        const auto psival2 = psi_.LogVal(v_);
        if (std::abs(std::exp(psival2 - psival1 - lvd) - 1.) > 1.0e-8) {
          std::cerr << psival2 - psival1 << " and logvaldiff is " << lvd
                    << std::endl;
          std::cerr << psival2 << " and LogVal with Lt is "
                    << psi_.LogVal(v_, lt_) << std::endl;
          std::abort();
        }
#endif
      }
      moves_[0] += 1;
    }
  }

  Eigen::VectorXd Visible() override { return v_; }

  Eigen::VectorXcd Derivative() override { return psi_.DerLog(v_, lt_); }

  void SetVisible(const Eigen::VectorXd& v) override { v_ = v; }

  AbstractMachine& GetMachine() noexcept override { return psi_; }

  const AbstractHilbert& GetHilbert() const noexcept override {
    return hilbert_;
  }

  Eigen::VectorXd Acceptance() const override {
    Eigen::VectorXd acc = accept_;
    for (int i = 0; i < 1; i++) {
      acc(i) /= moves_(i);
    }
    return acc;
  }
};

}  // namespace netket

#endif<|MERGE_RESOLUTION|>--- conflicted
+++ resolved
@@ -26,14 +26,8 @@
 namespace netket {
 
 // Metropolis sampling generating local moves in hilbert space
-<<<<<<< HEAD
-template <class WfType>
-class MetropolisLocal : public AbstractSampler<WfType> {
-  WfType& psi_;
-=======
 class MetropolisLocal : public AbstractSampler {
   AbstractMachine& psi_;
->>>>>>> d1901ebb
 
   const AbstractHilbert& hilbert_;
 
