#ifndef NETKET_JSON_OUTPUT_WRITER_HPP
#define NETKET_JSON_OUTPUT_WRITER_HPP

#include <cassert>
#include <fstream>

#include <nonstd/optional.hpp>

#include "Machine/abstract_machine.hpp"
#include "Stats/obs_manager.hpp"
#include "Utils/json_dumps.hpp"
#include "Utils/json_helper.hpp"

#ifndef NDEBUG
#include <mpi.h>
#endif

namespace netket {

/**
 * The JsonOutputWriter class is responsible for writing log files containing
 * observable and wave function data.
 */
class JsonOutputWriter {
 public:
  static JsonOutputWriter FromJson(const json& pars) {
    const std::string filebase = FieldVal(pars, "OutputFile");
<<<<<<< HEAD
    std::ofstream log{filebase + ".log"};
    std::ofstream wf{filebase + ".wf"};
    std::string wf_filename = filebase + ".wf";

    const int freqbackup = FieldOrDefaultVal(pars, "SaveEvery", 50);

    return JsonOutputWriter(std::move(log), std::move(wf), freqbackup,
                            wf_filename);
=======
    const int freqbackup = FieldOrDefaultVal(pars, "SaveEvery", 50);

    return JsonOutputWriter(filebase + ".log", filebase + ".wf", freqbackup);
>>>>>>> c8a68ad4
  }

  /**
   * Construct an output writer writing JSON data to two files.
   * @param log The filename for the log data (time, energy, and other
   * expectation values)
   * @param wf The filename for the wavefunction data, which is written every \p
   * freqbackup time steps.
   * @param Frequency for saving the wavefunction. Must be positive or zero (in
   * which case no states are save).
   */
<<<<<<< HEAD
  JsonOutputWriter(std::ofstream log, std::ofstream wf, int freqbackup,
                   std::string wf_file)
      : log_stream_(std::move(log)),
        wf_stream_(std::move(wf)),
        wf_filename_(wf_file),
        freqbackup_(freqbackup) {
=======
  JsonOutputWriter(const std::string& log, const std::string& wf,
                   int freqbackup)
      : log_stream_(log), wf_stream_name_(wf), freqbackup_(freqbackup) {
#ifndef NDEBUG
    int rank;
    MPI_Comm_rank(MPI_COMM_WORLD, &rank);
    DebugMessage() << "JsonOutputWriter constructed at MPI rank " << rank
                   << std::endl;
#endif
>>>>>>> c8a68ad4
    assert(freqbackup >= 0);
    log_stream_ << _s_start;
    log_stream_.flush();
  }

  /**
   * Write data about the current iteration to the log file.
   * @param iteration The index of the current iteration.
   * @param observable_data JSON represention of the observable data.
   * @param time Optionally, the current simulation time which will be included
   * in the log.
   */
<<<<<<< HEAD
  void WriteLog(int iteration, const ObsManager& obsmanager,
                nonstd::optional<double> time = nonstd::nullopt,
                const json& addinfo = json()) {
    auto data = json(obsmanager);

=======
  void WriteLog(int iteration, const json& observable_data,
                nonstd::optional<double> time = nonstd::nullopt) {
    json data = observable_data;
>>>>>>> c8a68ad4
    data["Iteration"] = iteration;
    if (time.has_value()) {
      data["Time"] = time.value();
    }

<<<<<<< HEAD
    if (!addinfo.is_null()) {
      data.insert(addinfo.begin(), addinfo.end());
    }

    if (mpi_rank_ != 0) {
      return;
    }
=======
>>>>>>> c8a68ad4
    // Go back to replace the last characters by a comma and a new line.
    // This turns this:
    //     { <previous data...> }
    //     ]}
    // into this:
    //     { <previous data...> },
    //
    // This makes sure that the log file remains valid JSON after every
    // step.
    const long pos = log_stream_.tellp();
    log_stream_.seekp(pos - 4);
    // Only write a comma after the first iteration
    if (pos > static_cast<std::ptrdiff_t>(_s_start.size())) {
      log_stream_ << ",\n";
    } else {
      log_stream_ << "\n";
    }

    log_stream_ << data;
    log_stream_ << " \n]}";
    log_stream_.flush();
  }

  /**
   * Write state data to the logfile, if iteration is divisible by the backup
   * frequency.
   */
  template <class State>
  void WriteState(int iteration, const State& state) {
    if (freqbackup_ == 0) {
      return;
    }
    if (iteration % freqbackup_ == 0) {
      std::ofstream wf_stream{wf_stream_name_};
      SaveState_Impl(wf_stream, state);
    }
  }

 private:
  // Member functions functions for saving the state.
  // The first overload works for classes inheriting from AbstractMachine, the
  // second one for Eigen matrices.
  template <typename T>
<<<<<<< HEAD
  void SaveState_Impl(const AbstractMachine<T>& state) {
    state.Save(wf_filename_);
=======
  void SaveState_Impl(std::ofstream& stream, const AbstractMachine<T>& state) {
    state.Save(stream);
>>>>>>> c8a68ad4
  }

  template <typename T, int S1, int S2>
  void SaveState_Impl(std::ofstream& stream,
                      const Eigen::Matrix<T, S1, S2>& state) {
    json j;
    j["StateVector"] = state;
    stream << j << std::endl;
  }

  static std::string _s_start;

  std::ofstream log_stream_;
<<<<<<< HEAD
  std::ofstream wf_stream_;
  std::string wf_filename_;
=======
  std::string wf_stream_name_;
>>>>>>> c8a68ad4

  int freqbackup_;
};

std::string JsonOutputWriter::_s_start = "{\"Output\": [  ]}";

}  // namespace netket

#endif  // NETKET_JSON_OUTPUT_WRITER_HPP<|MERGE_RESOLUTION|>--- conflicted
+++ resolved
@@ -25,20 +25,9 @@
  public:
   static JsonOutputWriter FromJson(const json& pars) {
     const std::string filebase = FieldVal(pars, "OutputFile");
-<<<<<<< HEAD
-    std::ofstream log{filebase + ".log"};
-    std::ofstream wf{filebase + ".wf"};
-    std::string wf_filename = filebase + ".wf";
-
-    const int freqbackup = FieldOrDefaultVal(pars, "SaveEvery", 50);
-
-    return JsonOutputWriter(std::move(log), std::move(wf), freqbackup,
-                            wf_filename);
-=======
     const int freqbackup = FieldOrDefaultVal(pars, "SaveEvery", 50);
 
     return JsonOutputWriter(filebase + ".log", filebase + ".wf", freqbackup);
->>>>>>> c8a68ad4
   }
 
   /**
@@ -50,14 +39,6 @@
    * @param Frequency for saving the wavefunction. Must be positive or zero (in
    * which case no states are save).
    */
-<<<<<<< HEAD
-  JsonOutputWriter(std::ofstream log, std::ofstream wf, int freqbackup,
-                   std::string wf_file)
-      : log_stream_(std::move(log)),
-        wf_stream_(std::move(wf)),
-        wf_filename_(wf_file),
-        freqbackup_(freqbackup) {
-=======
   JsonOutputWriter(const std::string& log, const std::string& wf,
                    int freqbackup)
       : log_stream_(log), wf_stream_name_(wf), freqbackup_(freqbackup) {
@@ -67,7 +48,6 @@
     DebugMessage() << "JsonOutputWriter constructed at MPI rank " << rank
                    << std::endl;
 #endif
->>>>>>> c8a68ad4
     assert(freqbackup >= 0);
     log_stream_ << _s_start;
     log_stream_.flush();
@@ -80,32 +60,14 @@
    * @param time Optionally, the current simulation time which will be included
    * in the log.
    */
-<<<<<<< HEAD
-  void WriteLog(int iteration, const ObsManager& obsmanager,
-                nonstd::optional<double> time = nonstd::nullopt,
-                const json& addinfo = json()) {
-    auto data = json(obsmanager);
-
-=======
   void WriteLog(int iteration, const json& observable_data,
                 nonstd::optional<double> time = nonstd::nullopt) {
     json data = observable_data;
->>>>>>> c8a68ad4
     data["Iteration"] = iteration;
     if (time.has_value()) {
       data["Time"] = time.value();
     }
 
-<<<<<<< HEAD
-    if (!addinfo.is_null()) {
-      data.insert(addinfo.begin(), addinfo.end());
-    }
-
-    if (mpi_rank_ != 0) {
-      return;
-    }
-=======
->>>>>>> c8a68ad4
     // Go back to replace the last characters by a comma and a new line.
     // This turns this:
     //     { <previous data...> }
@@ -149,13 +111,8 @@
   // The first overload works for classes inheriting from AbstractMachine, the
   // second one for Eigen matrices.
   template <typename T>
-<<<<<<< HEAD
-  void SaveState_Impl(const AbstractMachine<T>& state) {
-    state.Save(wf_filename_);
-=======
   void SaveState_Impl(std::ofstream& stream, const AbstractMachine<T>& state) {
     state.Save(stream);
->>>>>>> c8a68ad4
   }
 
   template <typename T, int S1, int S2>
@@ -169,12 +126,7 @@
   static std::string _s_start;
 
   std::ofstream log_stream_;
-<<<<<<< HEAD
-  std::ofstream wf_stream_;
-  std::string wf_filename_;
-=======
   std::string wf_stream_name_;
->>>>>>> c8a68ad4
 
   int freqbackup_;
 };
