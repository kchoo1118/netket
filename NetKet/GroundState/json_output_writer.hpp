--- conflicted
+++ resolved
@@ -53,28 +53,21 @@
    * Write data about the current iteration to the log file.
    */
   void WriteLog(int iteration, const ObsManager& obsmanager,
-<<<<<<< HEAD
                 nonstd::optional<double> time = nonstd::nullopt,
                 const json& addinfo = json()) {
-    if (mpi_rank_ != 0) {
-      return;
-    }
-=======
-                nonstd::optional<double> time = nonstd::nullopt) {
->>>>>>> bff17dab
     auto data = json(obsmanager);
 
     data["Iteration"] = iteration;
     if (time.has_value()) {
       data["Time"] = time.value();
     }
-<<<<<<< HEAD
+
     if (!addinfo.is_null()) {
       data.insert(addinfo.begin(), addinfo.end());
-=======
+    }
+
     if (mpi_rank_ != 0) {
       return;
->>>>>>> bff17dab
     }
     // Go back to replace the last characters by a comma and a new line.
     // This turns this:
